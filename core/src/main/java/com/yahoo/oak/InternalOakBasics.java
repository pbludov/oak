--- conflicted
+++ resolved
@@ -9,10 +9,6 @@
 import java.io.IOException;
 import java.util.Iterator;
 import java.util.NoSuchElementException;
-<<<<<<< HEAD
-import java.util.concurrent.atomic.AtomicInteger;
-=======
->>>>>>> 9de4de0d
 
 abstract class InternalOakBasics<K, V> {
     /*-------------- Members --------------*/
@@ -230,15 +226,10 @@
     }
 
 
-<<<<<<< HEAD
-    /************************/
-    /* Basic Iterator class */
-    /************************/
-=======
+
     /************************
     * Basic Iterator class
     *************************/
->>>>>>> 9de4de0d
     abstract class BasicIter<T> implements Iterator<T> {
 
 
@@ -257,11 +248,7 @@
          * Initializes ascending iterator for entire range.
          */
         BasicIter() {
-<<<<<<< HEAD
-            this.ctx = new ThreadContext(keysMemoryManager, valuesMemoryManager);
-=======
             this.ctx = new ThreadContext(config);
->>>>>>> 9de4de0d
         }
 
         public boolean hasNext() {
@@ -291,10 +278,8 @@
 
                 final BasicChunk<K, V> chunk = state.getChunk();
                 if (chunk.state() == BasicChunk.State.RELEASED) {
-<<<<<<< HEAD
-=======
+
                     // @TODO not to access the keys on the RELEASED chunk once the key might be released
->>>>>>> 9de4de0d
                     initAfterRebalance();
                     continue;
                 }
@@ -330,17 +315,11 @@
 
 
 
-<<<<<<< HEAD
-        protected BasicIteratorState getState() {
-            return state;
-        }
-        protected void setState(BasicIteratorState newState) {
-=======
+
         protected BasicIteratorState<K, V> getState() {
             return state;
         }
         protected void setState(BasicIteratorState<K, V> newState) {
->>>>>>> 9de4de0d
             state = newState;
         }
 
