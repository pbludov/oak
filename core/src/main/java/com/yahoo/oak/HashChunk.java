/*
 * Copyright 2020, Verizon Media.
 * Licensed under the terms of the Apache 2.0 license.
 * Please see LICENSE file in the project root for terms.
 */

package com.yahoo.oak;

import java.util.concurrent.atomic.AtomicInteger;

class HashChunk<K, V> extends BasicChunk<K, V> {
    // defaults
    public static final int HASH_CHUNK_MAX_ITEMS_DEFAULT = 2048; //2^11

    // index of invalid entry
    static final int INVALID_ENTRY_INDEX = EntryArray.INVALID_ENTRY_INDEX;

    // HashChunk takes a number of the least significant bits from the full key hash
    // to provide as an index in the EntryHashSet
    private final UnionCodec hashIndexCodec; // to be given

    /*-------------- Members --------------*/
    private final EntryHashSet<K, V> entryHashSet;

    /*-------------- Constructors --------------*/
    /**
     * This constructor is only used when creating the first ever chunk/chunks (without a creator).
     * The caller might set the creator before returning the HashChunk to the user.
     *
     * @param maxItems  is the size of the entries array (not all the entries are going to be in use)
     *                  IMPORTANT!: it is better to be a power of two,
     *                  if not the rest of the entries are going to be waisted
     *
     * Why do we allow parameter maxItems, and not rely only on hashIndexCodec.getFirstBitSize()
     * in the power of 2? As general HashChunk can be bigger than 2^bitSize. For example, it can
     * be defined that the "calculated" keyHash (index in the entry array) will always be even, and
     * odd entries will be for the collisions only. There can be a reason to do bigger chunk and not
     * to enlarge the FirstLevelHashArray.
     *
     * @param hashIndexCodec the codec initiated with the right amount of the least significant bits,
     *                       to be used to get index from the key hash
     */
    HashChunk(int maxItems, AtomicInteger externalSize, MemoryManager vMM, MemoryManager kMM,
        OakComparator<K> comparator, OakSerializer<K> keySerializer,
        OakSerializer<V> valueSerializer, UnionCodec hashIndexCodec) {

        super(maxItems, externalSize, comparator);
        assert Math.pow( 2, hashIndexCodec.getFirstBitSize() ) <= maxItems ;

        this.hashIndexCodec = hashIndexCodec;
        this.entryHashSet = // must be called after setSecondLevelBitsThreshold
            new EntryHashSet<>(vMM, kMM, getMaxItems(), keySerializer, valueSerializer,
                comparator);
    }

    /**
     * Create a child HashChunk where this HashChunk object as its creator.
     */
    HashChunk<K, V> createChild(UnionCodec hashIndexCodec) {
        HashChunk<K, V> child =
            new HashChunk<>(getMaxItems(), externalSize,
                entryHashSet.valuesMemoryManager, entryHashSet.keysMemoryManager,
                comparator, entryHashSet.keySerializer, entryHashSet.valueSerializer,
                hashIndexCodec);
        updateBasicChild(child);
        return child;
    }

    private int calculateKeyHash(K key, ThreadContext ctx) {
        if (ctx.operationKeyHash == EntryHashSet.INVALID_KEY_HASH) {
            // should happen only during component unit test!
            ctx.operationKeyHash = Math.abs(key.hashCode());
        }
        // hash was already calculated by hash array when looking for the chunk and kept in thread context
        return ctx.operationKeyHash;
    }

    //**************************************************************************************************/
    //-----------------------------  Wrappers for EntryOrderedSet methods -----------------------------*/

    /**
     * See {@code EntryHashSet.isValueRefValidAndNotDeleted(int)} for more information
     */
    boolean isValueRefValidAndNotDeleted(int ei) {
        return entryHashSet.isValueRefValidAndNotDeleted(ei);
    }

    /**
     * See {@code EntryHashSet.readKey(ThreadContext)} for more information
     */
    void readKey(ThreadContext ctx) {
        entryHashSet.readKey(ctx);
    }

    /**
     * See {@code EntryHashSet.readValue(ThreadContext)} for more information
     */
    void readValue(ThreadContext ctx) {
        entryHashSet.readValue(ctx);
    }

    /**
     * See {@code EntryHashSet.readKey(KeyBuffer)} for more information
     */
    boolean readKeyFromEntryIndex(KeyBuffer key, int ei) {
        return entryHashSet.readKey(key, ei);
    }

    /**
     * See {@code EntryHashSet.readValue(ValueBuffer)} for more information
     */
    boolean readValueFromEntryIndex(ValueBuffer value, int ei) {
        return entryHashSet.readValue(value, ei);
    }

    /**
     * Writes the key off-heap and allocates an entry with the reference pointing to the given key
     * See {@code EntryHashSet.allocateEntryAndWriteKey(ThreadContext)} for more information
     * Returns false if rebalance is required and true otherwise
     */
    @Override
    boolean allocateEntryAndWriteKey(ThreadContext ctx, K key) {
        int keyHash = calculateKeyHash(key, ctx);
        return entryHashSet.allocateEntryAndWriteKey(
            ctx, key, calculateEntryIdx(key, keyHash), keyHash);
    }

    /**
     * See {@code EntryHashSet.allocateValue(ThreadContext)} for more information
     */
    @Override
    void allocateValue(ThreadContext ctx, V value, boolean writeForMove) {
        entryHashSet.allocateValue(ctx, value, writeForMove);
    }

    /**
     * See {@code EntryHashSet.releaseKey(ThreadContext)} for more information
     */
    @Override
    void releaseKey(ThreadContext ctx) {
        entryHashSet.releaseKey(ctx);
    }

    /**
     * See {@code EntryHashSet.releaseNewValue(ThreadContext)} for more information
     */
    @Override
    void releaseNewValue(ThreadContext ctx) {
        entryHashSet.releaseNewValue(ctx);
    }

    /**
     * Brings the chunk to its initial state without entries
     * Used when we want to empty the structure without reallocating all the objects/memory
     * Exists only for hash, as for the map there are min keys in the off-heap memory
     * and the full clear method is more subtle
     * NOT THREAD SAFE !!!
     */
    void clear() {
        entryHashSet.clear();
    }
    /********************************************************************************************/
    /*-----------------------  Methods for looking up item in this chunk -----------------------*/

    private int calculateEntryIdx(K key, int keyHash) {
        // hashIndexCodec in chunk (in different chunks) and in FirstLevelHashArray may differ
        // first and not second, because these are actually the least significant bits
        return hashIndexCodec.getFirst(keyHash);
    }

    /**
     * Compare a key with a serialized key that is pointed by a specific entry index
     *
     * @param tempKeyBuff a reusable buffer object for internal temporary usage
     *                    As a side effect, this buffer will contain the compared
     *                    serialized key.
     * @param key         the key to compare
     * @param ei          the entry index to compare with
     * @return the comparison result
     */
    int compareKeyAndEntryIndex(KeyBuffer tempKeyBuff, K key, int ei) {
        boolean isAllocated = entryHashSet.readKey(tempKeyBuff, ei);
        assert isAllocated;
        return comparator.compareKeyAndSerializedKey(key, tempKeyBuff);
    }

    /**
     * Look up a key in this chunk.
     * @param ctx The context that follows the operation following this key look up.
     *            It will describe the state of the entry (key and value) associated with the input {@code key}.
     *            Following are the possible states of the entry:
     *             (1) {@code key} was not found.
     *                   This means there is no entry with this key in this chunk.
     *                   In this case, {@code ctx.isKeyValid() == False} and {@code ctx.isValueValid() == False}.
     *             (2) {@code key} was found.
     *                   In this case, {@code (ctx.isKeyValid() == True}
     *                   The state of the value associated with {@code key} is described in {@code ctx.entryState}.
     *                   It can be one of the following states:
     *                     1- not yet inserted, 2- valid, 3- in the process of being deleted, 4- deleted.
     *
     *                   For cases (2) and (3), {@code ctx.isValueValid() == True}.
     *                   Otherwise, {@code ctx.isValueValid() == False}.
     *                   This means that there is an entry with that key, but there is no value attached to this key.
     *                   Such entry can be reused after finishing the deletion process, if needed.
     * @param key the key to look up
     */
    void lookUp(ThreadContext ctx, K key) {
        int keyHash = calculateKeyHash(key, ctx);
        int idx = calculateEntryIdx(key, keyHash);
        entryHashSet.lookUp(ctx, key, idx, keyHash);
    }

    /**
     * Look up a key in this chunk. Look only whether the key exists on the moment of checking.
     * The ctx.key and ctx.value are going to be updated in case key is found.
     * But state of the entry is not going to be precise only either VALID or UNKNOWN.
     * @param ctx The context that follows the operation following this key look up.
     * @param key the key to look up
     */
    void lookUpForGetOnly(ThreadContext ctx, K key) {
        int keyHash = calculateKeyHash(key, ctx);
        int idx = calculateEntryIdx(key, keyHash);
        entryHashSet.lookUpForGetOnly(ctx, key, idx, keyHash);
    }

    /********************************************************************************************/
    /*---------- Methods for managing the put/remove path of the keys and values  --------------*/

    void writeTemporaryKey(K key, KeyBuffer tempBuffer) {
        entryHashSet.writeKey(key, tempBuffer);
    }

    /**
     * As written in {@code writeValueFinish(ctx)}, when changing an entry, the value reference is CASed first and
     * later the value version, and the same applies when removing a value. However, there is another step before
     * changing an entry to remove a value and it is marking the value off-heap (the LP). This function is used to
     * first CAS the value reference to {@code INVALID_VALUE_REFERENCE} and then CAS the version to be a negative one.
     * Other threads seeing a marked value call this function before they proceed (e.g., before performing a
     * successful {@code putIfAbsent()}).
     *
     * @param ctx The context that follows the operation since the key was found/created.
     *            Holds the entry to change, the old value reference to CAS out, and the current value version.
     * @return true if a rebalance is needed
     * IMPORTANT: whether deleteValueFinish succeeded to mark the entry's value reference as
     * deleted, or not, if there were no request to rebalance FALSE is going to be returned
     */
    @Override
    boolean finalizeDeletion(ThreadContext ctx) {
        if (ctx.entryState != EntryArray.EntryState.DELETED_NOT_FINALIZED) {
            return false;
        }
        if (!publish()) {
            return true;
        }
        try {
            if (!entryHashSet.deleteValueFinish(ctx)) {
                return false;
            }
            externalSize.decrementAndGet();
            statistics.decrementAddedCount();
            return false;
        } finally {
            unpublish();
        }
    }

    /**
     * This function does the physical CAS of the value reference, which is the LP of the insertion. It then tries to
     * complete the insertion @see writeValueFinish(ctx).
     * This is also the only place in which the size of Oak is updated.
     *
     * @param ctx The context that follows the operation since the key was found/created.
     *            Holds the entry to which the value reference is linked, the old and new value references and
     *            the old and new value versions.
     * @return true if the value reference was CASed successfully.
     */
    @Override
    ValueUtils.ValueResult linkValue(ThreadContext ctx) {
        if (entryHashSet.writeValueCommit(ctx) == ValueUtils.ValueResult.FALSE) {
            return ValueUtils.ValueResult.FALSE;
        }

        // If we move a value, the statistics shouldn't change
        if (!ctx.isNewValueForMove) {
            statistics.incrementAddedCount();
            externalSize.incrementAndGet();
        }
        return ValueUtils.ValueResult.TRUE;
    }


    /********************************************************************************************/
    /*------------------------- Methods that are used for rebalance  ---------------------------*/
    @Override
    boolean shouldRebalance() {
        //TODO: no rebalance for now, add later
        return false;
    }

    /**
     * Copies entries from srcOrderedChunk (starting srcEntryIdx) to this chunk,
     * performing entries sorting on the fly (delete entries that are removed as well).
     *
     * @param tempValue   a reusable buffer object for internal temporary usage
     * @param srcHashChunk    chunk to copy from
     * @param srcEntryIdx start position for copying
     * @param maxCapacity max number of entries "this" chunk can contain after copy
     * @return entry index of next to the last copied entry (in the srcOrderedChunk),
     *         NONE_NEXT if all items were copied
     */
    final int copyPartOfEntries(
        ValueBuffer tempValue, HashChunk<K, V> srcHashChunk, final int srcEntryIdx, int maxCapacity) {

        //TODO: add rebalance code here
        return 0;
    }

    void printSummaryDebug() {
        System.out.print(" Entries: " + statistics.getTotalCount() + ", capacity: "
            + entryHashSet.entriesCapacity + ", collisions: "
            + entryHashSet.getCollisionChainLength() + ", average accesses: ");
    }

    //*******************************************************************************************/
    /*--------------------------------- Iterators Constructors ---------------------------------*/


    /**

     */
    HashChunk<K, V>.ChunkIter hashChunkIter(ThreadContext ctx) {
        return new HashChunk<K, V>.ChunkIter(ctx);
    }


    /********************************************************************************************/

    class ChunkIter implements BasicChunkIter {
        protected int next;         // index of the next entry to be returned

        ChunkIter(ThreadContext ctx) {
            next = 0; // initial index
            next = getFirstValidEntryIndex(ctx);
        }
<<<<<<< HEAD

        int getFirstValidEntryIndex(ThreadContext ctx) {
            int firstValidIndex = 0;
            if (entryHashSet.isEntryIndexValidForScan(ctx, firstValidIndex)) {
                return firstValidIndex;
=======
        int getFirstValidEntryIdx(ThreadContext ctx) {
            int fstVldIdx = 0;
            if (entryHashSet.isEntryIdxValid(ctx, fstVldIdx)) {
                return fstVldIdx;
>>>>>>> f4e8d6eb
            } else {
                return getNextValidEntryIndex(ctx, firstValidIndex);
            }
        }

        int getNextValidEntryIndex(ThreadContext ctx, int curIndex) {
            int nextIndex = curIndex + 1;
            while (entryHashSet.isIndexInBound(nextIndex) && !entryHashSet.isEntryIndexValidForScan(ctx, nextIndex)) {
                nextIndex++;
            }
            if (!entryHashSet.isIndexInBound(nextIndex)) {
                nextIndex = INVALID_ENTRY_INDEX;
            }
            return nextIndex;
        }

        @Override
        public boolean hasNext() {
            return next != INVALID_ENTRY_INDEX;
        }

        /** Returns the index of the entry that should be returned next by the iterator.
         ** NONE_NEXT is returned when iterator came to its end.
         **/
        @Override
        public int next(ThreadContext ctx) {
            int curIdx = next;
            next = getNextValidEntryIndex(ctx, next);
            return curIdx;
        }
    }
}<|MERGE_RESOLUTION|>--- conflicted
+++ resolved
@@ -322,14 +322,10 @@
     }
 
     //*******************************************************************************************/
-    /*--------------------------------- Iterators Constructors ---------------------------------*/
-
-
-    /**
-
-     */
-    HashChunk<K, V>.ChunkIter hashChunkIter(ThreadContext ctx) {
-        return new HashChunk<K, V>.ChunkIter(ctx);
+    /*--------------------------------- Iterators factory function ---------------------------------*/
+
+    ChunkIter hashChunkIter(ThreadContext ctx) {
+        return new ChunkIter(ctx);
     }
 
 
@@ -339,27 +335,21 @@
         protected int next;         // index of the next entry to be returned
 
         ChunkIter(ThreadContext ctx) {
-            next = 0; // initial index
             next = getFirstValidEntryIndex(ctx);
         }
-<<<<<<< HEAD
+
 
         int getFirstValidEntryIndex(ThreadContext ctx) {
             int firstValidIndex = 0;
             if (entryHashSet.isEntryIndexValidForScan(ctx, firstValidIndex)) {
                 return firstValidIndex;
-=======
-        int getFirstValidEntryIdx(ThreadContext ctx) {
-            int fstVldIdx = 0;
-            if (entryHashSet.isEntryIdxValid(ctx, fstVldIdx)) {
-                return fstVldIdx;
->>>>>>> f4e8d6eb
             } else {
                 return getNextValidEntryIndex(ctx, firstValidIndex);
             }
         }
 
         int getNextValidEntryIndex(ThreadContext ctx, int curIndex) {
+            assert curIndex != INVALID_ENTRY_INDEX;
             int nextIndex = curIndex + 1;
             while (entryHashSet.isIndexInBound(nextIndex) && !entryHashSet.isEntryIndexValidForScan(ctx, nextIndex)) {
                 nextIndex++;
@@ -381,7 +371,7 @@
         @Override
         public int next(ThreadContext ctx) {
             int curIdx = next;
-            next = getNextValidEntryIndex(ctx, next);
+            next = getNextValidEntryIndex(ctx, curIdx);
             return curIdx;
         }
     }
