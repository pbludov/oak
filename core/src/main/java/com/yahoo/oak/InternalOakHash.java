/*
 * Copyright 2020, Verizon Media.
 * Licensed under the terms of the Apache 2.0 license.
 * Please see LICENSE file in the project root for terms.
 */

package com.yahoo.oak;

import java.util.AbstractMap;
import java.util.Iterator;
import java.util.Map;
import java.util.NoSuchElementException;
import java.util.function.Consumer;
import java.util.function.Function;

class InternalOakHash<K, V> extends InternalOakBasics<K, V> {
    /*-------------- Members --------------*/
    private final FirstLevelHashArray<K, V> hashArray;    // first level of indexing
<<<<<<< HEAD
    private final OakSerializer<K> keySerializer;
    private final OakSerializer<V> valueSerializer;
    private final ValueUtils valueOperator;
=======
>>>>>>> 9de4de0d

    private static final int DEFAULT_MOST_SIGN_BITS_NUM = 16;
    static final int USE_DEFAULT_FIRST_TO_SECOND_BITS_PARTITION = -1;

    /*-------------- Constructors --------------*/
<<<<<<< HEAD
    InternalOakHash(OakSerializer<K> keySerializer, OakSerializer<V> valueSerializer,
        OakComparator<K> oakComparator, MemoryManager vMM, MemoryManager kMM,
        ValueUtils valueOperator, int firstLevelBitSize, int secondLevelBitSize) {

        super(vMM, kMM);
        this.keySerializer = keySerializer;
        this.valueSerializer = valueSerializer;

        this.valueOperator = valueOperator;
=======
    InternalOakHash(OakSharedConfig<K, V> config, int firstLevelBitSize, int secondLevelBitSize) {
        super(config);
>>>>>>> 9de4de0d

        int msbForFirstLevelHash =
            (firstLevelBitSize == USE_DEFAULT_FIRST_TO_SECOND_BITS_PARTITION)
                ? DEFAULT_MOST_SIGN_BITS_NUM : firstLevelBitSize;

        this.hashArray =
<<<<<<< HEAD
            new FirstLevelHashArray<>(msbForFirstLevelHash, secondLevelBitSize,
                this.size, vMM, kMM, oakComparator,
                keySerializer, valueSerializer, 1);

=======
            new FirstLevelHashArray<>(config, msbForFirstLevelHash, secondLevelBitSize, 1);
>>>>>>> 9de4de0d
    }

    /**
     * Brings the OakHash to its initial state without entries
     * Used when we want to empty the structure without reallocating all the objects/memory
     * Exists only for hash, as for the map there are min keys in the off-heap memory
     * and the full clear method is more subtle
     * NOT THREAD SAFE !!!
     */
    void clear() {
        hashArray.clear();
        config.size.set(0);
        if (getValuesMemoryManager() != getKeysMemoryManager()) {
            // Two memory managers are not the same instance, but they
            // may still have the same allocator
            if (getValuesMemoryManager().getBlockMemoryAllocator()
                != getKeysMemoryManager().getBlockMemoryAllocator()) {
                // keys and values memory managers are not the same, and use different memory allocator
                getValuesMemoryManager().clear(true);
                getKeysMemoryManager().clear(true);
                return;
            }
            // keys and values memory managers are not the same, but are pointing to the same memory allocator
            getValuesMemoryManager().clear(true);
            getKeysMemoryManager().clear(false);
            return;
        }
        // keys and values memory managers are the same, it is enough to clear one
        getValuesMemoryManager().clear(true);
    }

    /*-------------- Generic to specific rebalance --------------*/
    @Override
    protected void rebalanceBasic(BasicChunk<K, V> basicChunk) {
        rebalance((HashChunk<K, V>) basicChunk); // exception will be triggered on wrong type
    }

    /**
     * @param c - OrderedChunk to rebalance
     */
    private void rebalance(HashChunk<K, V> c) {
        // temporary throw an exception in order not to miss this erroneous behavior while debug
        throw new UnsupportedOperationException(
            "Not yet implemented rebalance of a HashChunk was requested");
        //TODO: to be implemented
    }

    /*----------- Centralized invocation of the default hash function on the input key -----------*/
    private int calculateKeyHash(K key, ThreadContext ctx) {
        if (ctx.operationKeyHash != EntryHashSet.INVALID_KEY_HASH) {
            return ctx.operationKeyHash;
        }

        // calculate by the hash function provided together with the serializer
        int keyHash = getKeySerializer().calculateHash(key);
        ctx.operationKeyHash = Math.abs(keyHash);
        return ctx.operationKeyHash;
    }

    /*-------------- Hash API Methods --------------*/
    // put the value associated with the key, if key existed old value is overwritten
    V put(K key, V value, OakTransformer<V> transformer) {
        if (key == null || value == null) {
            throw new NullPointerException();
        }

        ThreadContext ctx = getThreadContext();

        for (int i = 0; i < MAX_RETRIES; i++) {

            // find chunk matching key, puts this key hash into ctx.operationKeyHash
            HashChunk<K, V> c = hashArray.findChunk(calculateKeyHash(key, ctx));
            c.lookUp(ctx, key);
            // If there is a matching value reference for the given key, and it is not marked as deleted,
            // then this put changes the slice pointed by this value reference.
            if (ctx.isValueValid()) {
                // there is a value and it is not deleted
                Result res = config.valueOperator.exchange(c, ctx, value, transformer, getValueSerializer());
                if (res.operationResult == ValueUtils.ValueResult.TRUE) {
                    return (V) res.value;
                }
                helpRebalanceIfInProgress(c);
                // Exchange failed because the value was deleted/moved between lookup and exchange. Continue with
                // insertion.
                continue;
            }

            if (!publishAndWriteKey(c, ctx, key, value)) {
                continue;
            }

            if (c.linkValue(ctx) != ValueUtils.ValueResult.TRUE) {
                c.releaseNewValue(ctx);
                c.unpublish();
            } else {
                c.unpublish();
                checkRebalance(c);
                return null; // null can be returned only in zero-copy case
            }
        }
        throw new RuntimeException("put failed: reached retry limit (1024).");
    }

    // returns false if restart and new search for the chunk is required
    private boolean publishAndWriteKey(HashChunk<K, V> c, ThreadContext ctx, K key, V value) {
        // for Hash case it is not necessary to help to finialize deletion of the found
        // (during lookup) entry as another entry may be chosen later (during allocation)
        if (isAfterRebalanceOrValueUpdate(c, ctx)) {
            return false;
        }

        // For OakHash publish the put earlier (compared to OakMap) in order to invoke delete
        // finalization (part of c.allocateEntryAndWriteKey) within publish/unpublish scope.
        // Delete finalization needs to be invoked within within publish/unpublish scope,
        // to ensure each slice is released only once
        if (!c.publish()) {
            rebalance(c);
            return false;
        }

        // AT THIS POINT EITHER (in all cases context is updated):
        // (1) Key wasn't found (key and value not valid)
        // (2) Key was found as part of deleted entry and deletion was accomplished if needed
        if (!c.allocateEntryAndWriteKey(ctx, key)) {
            // allocation wasn't successfull and resulted in rebalance - retry
            // currently cannot happen as rebalance is never requested due to too much collisions
            c.unpublish();
            rebalance(c);
            return false;
        }

        if (ctx.entryState == EntryArray.EntryState.VALID) {
            // the requested key already exists and can not be added
            // entry wasn't allocated and key wasn't written
            // returning false so the key will be caught on next look up
            c.unpublish();
            return false;
        }

        c.allocateValue(ctx, value, false); // write value in place
        return true;
    }

    /**
     * Used when value of a key was possibly moved and we try to search for the given key
     * through the OakMap again.
     *
     * @param ctx The context key should be initialized with the key to refresh, and the context value
     *            will be updated with the refreshed value.
     * @return true if the refresh was successful.
     */
    @Override
    boolean refreshValuePosition(ThreadContext ctx) {
        K deserializedKey = getKeySerializer().deserialize(ctx.key);
        // find chunk matching key, puts this key hash into ctx.operationKeyHash
        HashChunk<K, V> c = hashArray.findChunk(calculateKeyHash(deserializedKey, ctx));
        c.lookUp(ctx, deserializedKey);
        return ctx.isValueValid();
    }

    // if key exists, remove the key-value mapping from the map
    Result remove(K key, V oldValue, OakTransformer<V> transformer) {
        if (key == null) {
            throw new NullPointerException();
        }

        // when logicallyDeleted is true, it means we have marked the value as deleted.
        // Note that the entry will remain linked until rebalance happens.
        boolean logicallyDeleted = false;
        V v = null;

        ThreadContext ctx = getThreadContext();

        for (int i = 0; i < MAX_RETRIES; i++) {
            // find chunk matching key, puts this key hash into ctx.operationKeyHash
            HashChunk<K, V> c = hashArray.findChunk(calculateKeyHash(key, ctx));
            c.lookUp(ctx, key);

            if (!ctx.isKeyValid()) {
                // There is no such key. If we did logical deletion and someone else did the physical deletion,
                // then the old value is saved in v. Otherwise v is (correctly) null
                return transformer == null ? ctx.result.withFlag(logicallyDeleted) : ctx.result.withValue(v);
            } else if (!ctx.isValueValid()) {
                // There is such a key, but the value is invalid,
                // either deleted (maybe only off-heap) or not yet allocated
                if (!finalizeDeletion(c, ctx)) {
                    // finalize deletion returns false, meaning no rebalance was requested
                    // and there was an attempt to finalize deletion
                    return transformer == null ? ctx.result.withFlag(logicallyDeleted) : ctx.result.withValue(v);
                }
                continue;
            }

            // AT THIS POINT Key was found (key and value not valid) and context is updated
            if (logicallyDeleted) {
                // This is the case where we logically deleted this entry (marked the value off-heap as deleted),
                // but someone helped and (marked the value reference as deleted) and reused the entry
                // before we marked the value reference as deleted. We have the previous value saved in v.
                return transformer == null ? ctx.result.withFlag(ValueUtils.ValueResult.TRUE) : ctx.result.withValue(v);
            } else {
                Result removeResult = config.valueOperator.remove(ctx, oldValue, transformer);
                if (removeResult.operationResult == ValueUtils.ValueResult.FALSE) {
                    // we didn't succeed to remove the value: it didn't contain oldValue, or was already marked
                    // as deleted by someone else)
                    return ctx.result.withFlag(ValueUtils.ValueResult.FALSE);
                } else if (removeResult.operationResult == ValueUtils.ValueResult.RETRY) {
                    continue;
                }
                // we have marked this value as deleted (successful remove)
                logicallyDeleted = true;
                v = (V) removeResult.value;
            }

            // AT THIS POINT value was marked deleted off-heap by this thread,
            // continue to set the entry's value reference as deleted
            assert ctx.entryIndex != EntryArray.INVALID_ENTRY_INDEX;
            assert ctx.isValueValid();
            ctx.entryState = EntryArray.EntryState.DELETED_NOT_FINALIZED;

            if (inTheMiddleOfRebalance(c)) {
                continue;
            }

            // If finalize deletion returns true, meaning rebalance was done and there was NO
            // attempt to finalize deletion. There is going the help anyway, by next rebalance
            // or updater. Thus it is OK not to restart, the linearization point of logical deletion
            // is owned by this thread anyway and old value is kept in v.
            finalizeDeletion(c, ctx); // includes publish/unpublish
            return transformer == null ?
                ctx.result.withFlag(ValueUtils.ValueResult.TRUE) : ctx.result.withValue(v);
        }

        throw new RuntimeException("remove failed: reached retry limit (1024).");
    }

    private ThreadContext keyLookUp(K key) {

        if (key == null) {
            throw new NullPointerException();
        }
        ThreadContext ctx = getThreadContext();
        // find chunk matching key, puts this key hash into ctx.operationKeyHash
        HashChunk<K, V> c = hashArray.findChunk(calculateKeyHash(key, ctx));
        c.lookUpForGetOnly(ctx, key);
        if (!ctx.isValueValid()) {
            return null;
        }
        return ctx;
    }

    // the zero-copy version of get
    OakUnscopedBuffer get(K key) {
        ThreadContext ctx = keyLookUp(key);
        if (ctx == null) {
            return null;
        }
        return getValueUnscopedBuffer(ctx);
    }

    <T> T getKeyTransformation(K key, OakTransformer<T> transformer) {
        ThreadContext ctx = keyLookUp(key);
        if (ctx == null) {
            return null;
        }
        return transformer.apply(ctx.key);
    }


<<<<<<< HEAD
    private <T> T getValueTransformation(OakScopedReadBuffer key, OakTransformer<T> transformer) {
        K deserializedKey = keySerializer.deserialize(key);
        return getValueTransformation(deserializedKey, transformer);
    }
=======
    //private <T> T getValueTransformation(OakScopedReadBuffer key, OakTransformer<T> transformer) {
    //    K deserializedKey = getKeySerializer().deserialize(key);
    //    return getValueTransformation(deserializedKey, transformer);
    //}
>>>>>>> 9de4de0d

    // the non-ZC variation of the get
    <T> T getValueTransformation(K key, OakTransformer<T> transformer) {
        if (key == null || transformer == null) {
            throw new NullPointerException();
        }

        ThreadContext ctx = getThreadContext();

        for (int i = 0; i < MAX_RETRIES; i++) {
            // find chunk matching key, puts this key hash into ctx.operationKeyHash
            HashChunk<K, V> c = hashArray.findChunk(calculateKeyHash(key, ctx));
            c.lookUpForGetOnly(ctx, key);
            if (!ctx.isValueValid()) {
                return null;
            }

            Result res = config.valueOperator.transform(ctx.result, ctx.value, transformer);
            if (res.operationResult == ValueUtils.ValueResult.RETRY) {
                continue;
            }
            return (T) res.value;
        }

        throw new RuntimeException("getValueTransformation failed: reached retry limit (1024).");
    }

    V replace(K key, V value, OakTransformer<V> valueDeserializeTransformer) {
        ThreadContext ctx = getThreadContext();

        for (int i = 0; i < MAX_RETRIES; i++) {
            // find chunk matching key, puts this key hash into ctx.operationKeyHash
            HashChunk<K, V> chunk = hashArray.findChunk(calculateKeyHash(key, ctx));
            chunk.lookUp(ctx, key);
            if (!ctx.isValueValid()) {
                return null;
            }

            // will return null if the value is deleted
<<<<<<< HEAD
            Result result = valueOperator.exchange(chunk, ctx, value, valueDeserializeTransformer, valueSerializer);
=======
            Result result = config.valueOperator.exchange(chunk, ctx, value,
                    valueDeserializeTransformer, getValueSerializer());
>>>>>>> 9de4de0d
            if (result.operationResult != ValueUtils.ValueResult.RETRY) {
                return (V) result.value;
            }
            // it might be that this chunk is proceeding with rebalance -> help
            helpRebalanceIfInProgress(chunk);
        }

        throw new RuntimeException("replace failed: reached retry limit (1024).");
    }

    boolean replace(K key, V oldValue, V newValue, OakTransformer<V> valueDeserializeTransformer) {
        ThreadContext ctx = getThreadContext();

        for (int i = 0; i < MAX_RETRIES; i++) {
            // find chunk matching key, puts this key hash into ctx.operationKeyHash
            HashChunk<K, V> c = hashArray.findChunk(calculateKeyHash(key, ctx));
            c.lookUp(ctx, key);
            if (!ctx.isValueValid()) {
                return false;
            }

            ValueUtils.ValueResult res = config.valueOperator.compareExchange(c, ctx, oldValue, newValue,
                valueDeserializeTransformer, getValueSerializer());
            if (res == ValueUtils.ValueResult.RETRY) {
                // it might be that this chunk is proceeding with rebalance -> help
                helpRebalanceIfInProgress(c);
                continue;
            }
            return res == ValueUtils.ValueResult.TRUE;
        }

        throw new RuntimeException("replace failed: reached retry limit (1024).");
    }

    // put the value assosiated with the key, only if key didn't exist
    // returned results describes whether the value was inserted or not
    Result putIfAbsent(K key, V value, OakTransformer<V> transformer) {
        if (key == null || value == null) {
            throw new NullPointerException();
        }

        ThreadContext ctx = getThreadContext();

        for (int i = 0; i < MAX_RETRIES; i++) {
            // find chunk matching key, puts this key hash into ctx.operationKeyHash
            HashChunk<K, V> c = hashArray.findChunk(calculateKeyHash(key, ctx));
            c.lookUp(ctx, key);

            // If exists a matching value reference for the given key, and it isn't marked deleted,
            // organize the return value: false for ZC, and old value deserialization for non-ZC
            if (ctx.isValueValid()) {
                if (transformer == null) {
                    return ctx.result.withFlag(ValueUtils.ValueResult.FALSE);
                }
                Result res = config.valueOperator.transform(ctx.result, ctx.value, transformer);
                if (res.operationResult == ValueUtils.ValueResult.TRUE) {
                    return res;
                }
                continue;
            }

            // TODO: For current version of OakHash we make an assumption that same keys aren't
            // TODO: updated simultaneously also not via putIfAbsent API. Therefore, if key wasn't
            // TODO: found till here, it is OK to proceed with normal put. But this needs to be
            // TODO: changed once this assignment is refined.

            if (!publishAndWriteKey(c, ctx, key, value)) {
                continue;
            }

            if (c.linkValue(ctx) != ValueUtils.ValueResult.TRUE) {
                c.releaseNewValue(ctx);
                c.unpublish();
            } else {
                c.unpublish();
                checkRebalance(c);
                return ctx.result.withFlag(ValueUtils.ValueResult.TRUE);
            }
        }

        throw new RuntimeException("putIfAbsent failed: reached retry limit (1024).");
    }

    // if key with a valid value exists in the map, apply compute function on the value
    // return true if compute did happen
    boolean computeIfPresent(K key, Consumer<OakScopedWriteBuffer> computer) {
        if (key == null || computer == null) {
            throw new NullPointerException();
        }

        ThreadContext ctx = getThreadContext();

        for (int i = 0; i < MAX_RETRIES; i++) {
            // find chunk matching key, puts this key hash into ctx.operationKeyHash
            HashChunk<K, V> c = hashArray.findChunk(calculateKeyHash(key, ctx));
            c.lookUp(ctx, key);

            if (ctx.isValueValid()) {
                ValueUtils.ValueResult res = config.valueOperator.compute(ctx.value, computer);
                if (res == ValueUtils.ValueResult.TRUE) {
                    // compute was successful and the value wasn't found deleted; in case
                    // this value was already marked as deleted, continue to construct another slice
                    return true;
                } else if (res == ValueUtils.ValueResult.RETRY) {
                    continue;
                }
            }
            return false;
        }

        throw new RuntimeException("computeIfPresent failed: reached retry limit (1024).");
    }

    // if key didn't exist, put the value to be associated with the key
    // otherwise perform compute on the existing value
    // return false if compute happened, true if put happened
    boolean putIfAbsentComputeIfPresent(K key, V value, Consumer<OakScopedWriteBuffer> computer) {
        if (key == null || value == null || computer == null) {
            throw new NullPointerException();
        }

        ThreadContext ctx = getThreadContext();

        for (int i = 0; i < MAX_RETRIES; i++) {

            if (i > MAX_RETRIES - 3) {
                System.err.println("Infinite loop..."); //TODO: remove this print
            }

            // find chunk matching key, puts this key hash into ctx.operationKeyHash
            HashChunk<K, V> c = hashArray.findChunk(calculateKeyHash(key, ctx));
            c.lookUp(ctx, key);

            // If there is a matching value reference for the given key, and it is not marked as deleted,
            // then apply compute on the existing value
            if (ctx.isValueValid()) {
                ValueUtils.ValueResult res = config.valueOperator.compute(ctx.value, computer);
                if (res == ValueUtils.ValueResult.TRUE) {
                    // compute was successful and the value wasn't found deleted; in case
                    // this value was already found as deleted, continue to allocate a new value slice
                    return false;
                } else if (res == ValueUtils.ValueResult.RETRY) {
                    continue;
                }
            }

            // TODO: For current version of OakHash we make an assumption that same keys aren't
            // TODO: updated simultaneously also not via putIfAbsentComputeIfPresent API.
            // TODO: Therefore, if key wasn't found till here, it is OK to proceed with normal put.
            // TODO: But this needs to be changed once this assignment is refined.

            if (!publishAndWriteKey(c, ctx, key, value)) {
                continue;
            }

            if (c.linkValue(ctx) != ValueUtils.ValueResult.TRUE) {
                c.releaseNewValue(ctx);
                c.unpublish();
            } else {
                c.unpublish();
                checkRebalance(c);
                return true;
            }
        }

        throw new RuntimeException("putIfAbsentComputeIfPresent failed: reached retry limit (1024).");
    }

    void printSummaryDebug() {
        hashArray.printSummaryDebug();
    }

    //////////////////////////////////////////////////////////////////////////////
    /*-------------- Iterators --------------*/
    //////////////////////////////////////////////////////////////////////////////

<<<<<<< HEAD
    private static final class IteratorState<K, V> extends InternalOakBasics.BasicIteratorState {
=======
    private static final class IteratorState<K, V> extends BasicIteratorState<K, V> {
>>>>>>> 9de4de0d

        private KeyBuffer lastKeyAccessed = null;
        private boolean keyBufferValid = false;

        private IteratorState(HashChunk<K, V> nextHashChunk, HashChunk<K, V>.HashChunkIter nextChunkIter,
                              int nextIndex) {
            super(nextHashChunk, nextChunkIter, nextIndex);
        }

        private KeyBuffer getKeyBuffer() {
            if (keyBufferValid) {
                return lastKeyAccessed;
            } else {
                return null;
            }
        }

        private void setKeyBuffer(KeyBuffer newBuffer) {
            lastKeyAccessed = newBuffer;
        }

        private void setKeyValid(boolean keyBufferValid) {
            this.keyBufferValid = keyBufferValid;
        }

        static <K, V> InternalOakHash.IteratorState<K, V> newInstance(
                HashChunk<K, V> nextHashChunk, HashChunk<K, V>.HashChunkIter nextChunkIter) {

            return new InternalOakHash.IteratorState<>(nextHashChunk, nextChunkIter, HashChunk.INVALID_ENTRY_INDEX);
        }

    }

    /**
     * Base of iterator classes:
     */
    abstract class HashIter<T> extends BasicIter<T> {

        HashIter() {
            initState();
        }
        @Override
        protected void initAfterRebalance() {
            //TODO - refactor to use OakReadBuffer without deserializing.
            getState().getChunk().readKeyFromEntryIndex(ctx.tempKey, getState().getIndex());
<<<<<<< HEAD
            K nextKey = keySerializer.deserialize(ctx.tempKey);
=======
            K nextKey = getKeySerializer().deserialize(ctx.tempKey);
>>>>>>> 9de4de0d


            // Update the state to point to last returned key.
            initState();
        }


        /**
         * Advances next to higher entry.
         *  previous index
         *
         * The first long is the key's reference, the integer is the value's version and the second long is
         * the value's reference. If {@code needsValue == false}, then the value of the map entry is {@code null}.
         */
        @Override
        void advance(boolean needsValue) {
            boolean validState = false;

            while (!validState) {
                if (getState() == null) {
                    throw new NoSuchElementException();
                }

                final BasicChunk<K, V> chunk = getState().getChunk();
                if (chunk.state() == BasicChunk.State.RELEASED) {
                    throw new UnsupportedOperationException("rebalance in not supported by InternalOakHash iterator");
                }

                final int curIndex = getState().getIndex();

                // build the entry context that sets key references and does not check for value validity.
                ctx.initEntryContext(curIndex);


                chunk.readKey(ctx);

                ((IteratorState) getState()).setKeyBuffer(ctx.key);
                ((IteratorState) getState()).setKeyValid(ctx.isKeyValid());
                validState = ctx.isKeyValid();

                if (validState & needsValue) {
                    // Set value references and checks for value validity.
                    // if value is deleted ctx.entryState is going to be invalid

                    chunk.readValue(ctx);
                    validState = ctx.isValueValid();
                }

                advanceState();
            }
        }

        /**
         * Advances next to the next entry without creating a ByteBuffer for the key.
         * Return previous index
         */
        @Override
        protected void  advanceStream(UnscopedBuffer<KeyBuffer> key, UnscopedBuffer<ValueBuffer> value) {
            assert key != null || value != null;

            boolean validState = false;

            while (!validState) {
                if (getState() == null) {
                    throw new NoSuchElementException();
                }

                final BasicChunk<K, V> c = getState().getChunk();
                if (c.state() == BasicChunk.State.RELEASED) {
                    initAfterRebalance();
                    continue;
                }

                final int curIndex = getState().getIndex();

                if (key != null) {
                    validState = c.readKeyFromEntryIndex(key.getInternalScopedReadBuffer(), curIndex);
                    ((IteratorState) getState()).setKeyBuffer(key.getInternalScopedReadBuffer());
                    ((IteratorState) getState()).setKeyValid(validState);

                    assert validState;
                }

                if (value != null) {
                    // If the current value is deleted, then advance and try again
                    validState = c.readValueFromEntryIndex(value.getInternalScopedReadBuffer(), curIndex);
                }

                advanceState();
            }
        }

        protected void initState() {

            HashChunk<K, V>.HashChunkIter nextChunkIter;
            HashChunk<K, V> nextHashChunk;
            int fstChunkIdx = 0;

            nextHashChunk = hashArray.getChunk(fstChunkIdx);
            if (nextHashChunk != null) {
<<<<<<< HEAD
                nextChunkIter = (HashChunk<K, V>.HashChunkIter) nextHashChunk.chunkIter(ctx);
=======
                nextChunkIter = nextHashChunk.chunkIter(ctx);
>>>>>>> 9de4de0d
            } else {
                setState(null);
                return;
            }


            //Init state, not valid yet, must move forward
            setState(InternalOakHash.IteratorState.newInstance(nextHashChunk, nextChunkIter));
            ((IteratorState) getState()).setKeyValid(false);
            advanceState();
        }

        @Override
        protected BasicChunk<K, V> getNextChunk(BasicChunk<K, V> current) {
            KeyBuffer keyBuffer = ((IteratorState) getState()).getKeyBuffer();
            int lastKeyHash = 0;
<<<<<<< HEAD
            boolean hashValid = false;
            if (keyBuffer == null) {
                hashValid = false;
            } else {
                K deserializedKey = keySerializer.deserialize(ctx.key);
=======
            boolean hashValid;
            if (keyBuffer == null) {
                hashValid = false;
            } else {
                K deserializedKey = getKeySerializer().deserialize(ctx.key);
>>>>>>> 9de4de0d

                lastKeyHash = calculateKeyHash(deserializedKey, ctx);
                hashValid = true;
            }
            return hashArray.getNextChunk(current, lastKeyHash, hashValid);
        }

        @Override
        protected void advanceState() {

            HashChunk<K, V> hashChunk = (HashChunk<K, V>) getState().getChunk();
            BasicChunk.BasicChunkIter chunkIter = getState().getChunkIter();


            while (!chunkIter.hasNext()) { // chunks can have only removed keys
                hashChunk = (HashChunk<K, V>) getNextChunk(hashChunk);
                if (hashChunk == null) {
                    //End of iteration
                    setState(null);
                    return;
                }
                chunkIter = getChunkIter(hashChunk);
            }

            int nextIndex = chunkIter.next(ctx);
            getState().set(hashChunk, chunkIter, nextIndex);
        }

        protected HashChunk<K, V>.HashChunkIter getChunkIter(HashChunk<K, V> current) {
            return current.chunkIter(ctx);
        }
    }

    class ValueIterator extends HashIter<OakUnscopedBuffer> {

        @Override
        public OakUnscopedBuffer next() {
            advance(true);
            return getValueUnscopedBuffer(ctx);
        }
    }

    class ValueStreamIterator extends HashIter<OakUnscopedBuffer> {

        private final UnscopedBuffer<ValueBuffer> value =
<<<<<<< HEAD
                new UnscopedBuffer<>(new ValueBuffer(valuesMemoryManager.getEmptySlice()));
=======
                new UnscopedBuffer<>(new ValueBuffer(getValuesMemoryManager().getEmptySlice()));
>>>>>>> 9de4de0d

        @Override
        public OakUnscopedBuffer next() {
            advanceStream(null, value);
            return value;
        }
    }

    class ValueTransformIterator<T> extends HashIter<T> {

        final OakTransformer<T> transformer;

        ValueTransformIterator(OakTransformer<T> transformer) {
            this.transformer = transformer;
        }

        public T next() {
            advance(true);
<<<<<<< HEAD
            Result res = valueOperator.transform(ctx.result, ctx.value, transformer);
=======
            Result res = config.valueOperator.transform(ctx.result, ctx.value, transformer);
>>>>>>> 9de4de0d
            // If this value is deleted, try the next one
            if (res.operationResult == ValueUtils.ValueResult.FALSE) {
                return next();
            } else if (res.operationResult == ValueUtils.ValueResult.RETRY) {
                // if the value was moved, fetch it from the
                T result = getValueTransformation(ctx.key, transformer);
                if (result == null) {
                    // the value was deleted, try the next one
                    return next();
                }
                return result;
            }
            return (T) res.value;
        }
    }

    class EntryIterator extends HashIter<Map.Entry<OakUnscopedBuffer, OakUnscopedBuffer>> {

        public Map.Entry<OakUnscopedBuffer, OakUnscopedBuffer> next() {
            advance(true);
            return new AbstractMap.SimpleImmutableEntry<>(getKeyUnscopedBuffer(ctx), getValueUnscopedBuffer(ctx));
        }
    }

    class EntryStreamIterator extends HashIter<Map.Entry<OakUnscopedBuffer, OakUnscopedBuffer>>
            implements Map.Entry<OakUnscopedBuffer, OakUnscopedBuffer> {

        private final UnscopedBuffer<KeyBuffer> key =
<<<<<<< HEAD
                new UnscopedBuffer<>(new KeyBuffer(keysMemoryManager.getEmptySlice()));
        private final UnscopedBuffer<ValueBuffer> value =
                new UnscopedBuffer<>(new ValueBuffer(valuesMemoryManager.getEmptySlice()));
=======
                new UnscopedBuffer<>(new KeyBuffer(getKeysMemoryManager().getEmptySlice()));
        private final UnscopedBuffer<ValueBuffer> value =
                new UnscopedBuffer<>(new ValueBuffer(getValuesMemoryManager().getEmptySlice()));
>>>>>>> 9de4de0d

        EntryStreamIterator() {
            super();
        }

        public Map.Entry<OakUnscopedBuffer, OakUnscopedBuffer> next() {
            advanceStream(key, value);
            return this;
        }

        @Override
        public OakUnscopedBuffer getKey() {
            return key;
        }

        @Override
        public OakUnscopedBuffer getValue() {
            return value;
        }

        @Override
        public OakUnscopedBuffer setValue(OakUnscopedBuffer value) {
            throw new UnsupportedOperationException();
        }
    }

    class EntryTransformIterator<T> extends HashIter<T> {

        final Function<Map.Entry<OakScopedReadBuffer, OakScopedReadBuffer>, T> transformer;

        EntryTransformIterator(Function<Map.Entry<OakScopedReadBuffer, OakScopedReadBuffer>, T> transformer) {
            assert (transformer != null);
            this.transformer = transformer;
        }

        public T next() {
            advance(true);
            ValueUtils.ValueResult res = ctx.value.s.lockRead();
            if (res == ValueUtils.ValueResult.FALSE) {
                return next();
            } else if (res == ValueUtils.ValueResult.RETRY) {
                do {
                    boolean isSuccessful = refreshValuePosition(ctx);
                    if (!isSuccessful) {
                        return next();
                    }
                    res = ctx.value.s.lockRead();
                } while (res != ValueUtils.ValueResult.TRUE);
            }

            Map.Entry<OakScopedReadBuffer, OakScopedReadBuffer> entry =
                    new AbstractMap.SimpleEntry<>(ctx.key, ctx.value);

            T transformation = transformer.apply(entry);
            ctx.value.s.unlockRead();
            return transformation;
        }
    }

    // May return deleted keys
    class KeyIterator extends HashIter<OakUnscopedBuffer> {

        @Override
        public OakUnscopedBuffer next() {
            advance(false);
            return getKeyUnscopedBuffer(ctx);

        }
    }

    public class KeyStreamIterator extends HashIter<OakUnscopedBuffer> {

        private final UnscopedBuffer<KeyBuffer> key
<<<<<<< HEAD
                = new UnscopedBuffer<>(new KeyBuffer(keysMemoryManager.getEmptySlice()));
=======
                = new UnscopedBuffer<>(new KeyBuffer(getKeysMemoryManager().getEmptySlice()));
>>>>>>> 9de4de0d

        @Override
        public OakUnscopedBuffer next() {
            advanceStream(key, null);
            return key;
        }
    }

    class KeyTransformIterator<T> extends HashIter<T> {

        final OakTransformer<T> transformer;

        KeyTransformIterator(OakTransformer<T> transformer) {
            this.transformer = transformer;
        }

        public T next() {
            advance(false);
            return transformer.apply(ctx.key);
        }
    }

    // Factory methods for iterators

    Iterator<OakUnscopedBuffer> valuesBufferViewIterator() {
        return new ValueIterator();
    }

    Iterator<Map.Entry<OakUnscopedBuffer, OakUnscopedBuffer>> entriesBufferViewIterator() {
        return new EntryIterator();
    }

    Iterator<OakUnscopedBuffer> keysBufferViewIterator() {
        return new KeyIterator();
    }

    Iterator<OakUnscopedBuffer> valuesStreamIterator() {
        return new ValueStreamIterator();
    }

    Iterator<Map.Entry<OakUnscopedBuffer, OakUnscopedBuffer>> entriesStreamIterator() {
        return new EntryStreamIterator();
    }

    Iterator<OakUnscopedBuffer> keysStreamIterator() {
        return new KeyStreamIterator();
    }

    <T> Iterator<T> valuesTransformIterator(OakTransformer<T> transformer) {
        return new ValueTransformIterator<>(transformer);
    }

    <T> Iterator<T> entriesTransformIterator(Function<Map.Entry<OakScopedReadBuffer, OakScopedReadBuffer>,
                                                     T> transformer) {
        return new EntryTransformIterator<>(transformer);
    }

    <T> Iterator<T> keysTransformIterator(OakTransformer<T> transformer) {
        return new KeyTransformIterator<>(transformer);
    }

}


<|MERGE_RESOLUTION|>--- conflicted
+++ resolved
@@ -16,45 +16,21 @@
 class InternalOakHash<K, V> extends InternalOakBasics<K, V> {
     /*-------------- Members --------------*/
     private final FirstLevelHashArray<K, V> hashArray;    // first level of indexing
-<<<<<<< HEAD
-    private final OakSerializer<K> keySerializer;
-    private final OakSerializer<V> valueSerializer;
-    private final ValueUtils valueOperator;
-=======
->>>>>>> 9de4de0d
 
     private static final int DEFAULT_MOST_SIGN_BITS_NUM = 16;
     static final int USE_DEFAULT_FIRST_TO_SECOND_BITS_PARTITION = -1;
 
     /*-------------- Constructors --------------*/
-<<<<<<< HEAD
-    InternalOakHash(OakSerializer<K> keySerializer, OakSerializer<V> valueSerializer,
-        OakComparator<K> oakComparator, MemoryManager vMM, MemoryManager kMM,
-        ValueUtils valueOperator, int firstLevelBitSize, int secondLevelBitSize) {
-
-        super(vMM, kMM);
-        this.keySerializer = keySerializer;
-        this.valueSerializer = valueSerializer;
-
-        this.valueOperator = valueOperator;
-=======
+
     InternalOakHash(OakSharedConfig<K, V> config, int firstLevelBitSize, int secondLevelBitSize) {
         super(config);
->>>>>>> 9de4de0d
 
         int msbForFirstLevelHash =
             (firstLevelBitSize == USE_DEFAULT_FIRST_TO_SECOND_BITS_PARTITION)
                 ? DEFAULT_MOST_SIGN_BITS_NUM : firstLevelBitSize;
 
         this.hashArray =
-<<<<<<< HEAD
-            new FirstLevelHashArray<>(msbForFirstLevelHash, secondLevelBitSize,
-                this.size, vMM, kMM, oakComparator,
-                keySerializer, valueSerializer, 1);
-
-=======
             new FirstLevelHashArray<>(config, msbForFirstLevelHash, secondLevelBitSize, 1);
->>>>>>> 9de4de0d
     }
 
     /**
@@ -323,17 +299,11 @@
     }
 
 
-<<<<<<< HEAD
-    private <T> T getValueTransformation(OakScopedReadBuffer key, OakTransformer<T> transformer) {
-        K deserializedKey = keySerializer.deserialize(key);
-        return getValueTransformation(deserializedKey, transformer);
-    }
-=======
+
     //private <T> T getValueTransformation(OakScopedReadBuffer key, OakTransformer<T> transformer) {
     //    K deserializedKey = getKeySerializer().deserialize(key);
     //    return getValueTransformation(deserializedKey, transformer);
     //}
->>>>>>> 9de4de0d
 
     // the non-ZC variation of the get
     <T> T getValueTransformation(K key, OakTransformer<T> transformer) {
@@ -373,12 +343,8 @@
             }
 
             // will return null if the value is deleted
-<<<<<<< HEAD
-            Result result = valueOperator.exchange(chunk, ctx, value, valueDeserializeTransformer, valueSerializer);
-=======
             Result result = config.valueOperator.exchange(chunk, ctx, value,
                     valueDeserializeTransformer, getValueSerializer());
->>>>>>> 9de4de0d
             if (result.operationResult != ValueUtils.ValueResult.RETRY) {
                 return (V) result.value;
             }
@@ -555,11 +521,7 @@
     /*-------------- Iterators --------------*/
     //////////////////////////////////////////////////////////////////////////////
 
-<<<<<<< HEAD
-    private static final class IteratorState<K, V> extends InternalOakBasics.BasicIteratorState {
-=======
     private static final class IteratorState<K, V> extends BasicIteratorState<K, V> {
->>>>>>> 9de4de0d
 
         private KeyBuffer lastKeyAccessed = null;
         private boolean keyBufferValid = false;
@@ -605,11 +567,8 @@
         protected void initAfterRebalance() {
             //TODO - refactor to use OakReadBuffer without deserializing.
             getState().getChunk().readKeyFromEntryIndex(ctx.tempKey, getState().getIndex());
-<<<<<<< HEAD
-            K nextKey = keySerializer.deserialize(ctx.tempKey);
-=======
+
             K nextKey = getKeySerializer().deserialize(ctx.tempKey);
->>>>>>> 9de4de0d
 
 
             // Update the state to point to last returned key.
@@ -710,11 +669,7 @@
 
             nextHashChunk = hashArray.getChunk(fstChunkIdx);
             if (nextHashChunk != null) {
-<<<<<<< HEAD
-                nextChunkIter = (HashChunk<K, V>.HashChunkIter) nextHashChunk.chunkIter(ctx);
-=======
                 nextChunkIter = nextHashChunk.chunkIter(ctx);
->>>>>>> 9de4de0d
             } else {
                 setState(null);
                 return;
@@ -731,19 +686,12 @@
         protected BasicChunk<K, V> getNextChunk(BasicChunk<K, V> current) {
             KeyBuffer keyBuffer = ((IteratorState) getState()).getKeyBuffer();
             int lastKeyHash = 0;
-<<<<<<< HEAD
-            boolean hashValid = false;
-            if (keyBuffer == null) {
-                hashValid = false;
-            } else {
-                K deserializedKey = keySerializer.deserialize(ctx.key);
-=======
+
             boolean hashValid;
             if (keyBuffer == null) {
                 hashValid = false;
             } else {
                 K deserializedKey = getKeySerializer().deserialize(ctx.key);
->>>>>>> 9de4de0d
 
                 lastKeyHash = calculateKeyHash(deserializedKey, ctx);
                 hashValid = true;
@@ -789,11 +737,7 @@
     class ValueStreamIterator extends HashIter<OakUnscopedBuffer> {
 
         private final UnscopedBuffer<ValueBuffer> value =
-<<<<<<< HEAD
-                new UnscopedBuffer<>(new ValueBuffer(valuesMemoryManager.getEmptySlice()));
-=======
                 new UnscopedBuffer<>(new ValueBuffer(getValuesMemoryManager().getEmptySlice()));
->>>>>>> 9de4de0d
 
         @Override
         public OakUnscopedBuffer next() {
@@ -812,11 +756,8 @@
 
         public T next() {
             advance(true);
-<<<<<<< HEAD
-            Result res = valueOperator.transform(ctx.result, ctx.value, transformer);
-=======
+
             Result res = config.valueOperator.transform(ctx.result, ctx.value, transformer);
->>>>>>> 9de4de0d
             // If this value is deleted, try the next one
             if (res.operationResult == ValueUtils.ValueResult.FALSE) {
                 return next();
@@ -845,15 +786,10 @@
             implements Map.Entry<OakUnscopedBuffer, OakUnscopedBuffer> {
 
         private final UnscopedBuffer<KeyBuffer> key =
-<<<<<<< HEAD
-                new UnscopedBuffer<>(new KeyBuffer(keysMemoryManager.getEmptySlice()));
-        private final UnscopedBuffer<ValueBuffer> value =
-                new UnscopedBuffer<>(new ValueBuffer(valuesMemoryManager.getEmptySlice()));
-=======
+
                 new UnscopedBuffer<>(new KeyBuffer(getKeysMemoryManager().getEmptySlice()));
         private final UnscopedBuffer<ValueBuffer> value =
                 new UnscopedBuffer<>(new ValueBuffer(getValuesMemoryManager().getEmptySlice()));
->>>>>>> 9de4de0d
 
         EntryStreamIterator() {
             super();
@@ -927,11 +863,7 @@
     public class KeyStreamIterator extends HashIter<OakUnscopedBuffer> {
 
         private final UnscopedBuffer<KeyBuffer> key
-<<<<<<< HEAD
-                = new UnscopedBuffer<>(new KeyBuffer(keysMemoryManager.getEmptySlice()));
-=======
                 = new UnscopedBuffer<>(new KeyBuffer(getKeysMemoryManager().getEmptySlice()));
->>>>>>> 9de4de0d
 
         @Override
         public OakUnscopedBuffer next() {
